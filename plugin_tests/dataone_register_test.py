--- conflicted
+++ resolved
@@ -93,12 +93,8 @@
         self.assertDictEqual(fileList, expected_result)
 
     def test_get_package_files(self):
-<<<<<<< HEAD
         """
         Test that the files in a package are getting correctly parsed. This is tested on
-=======
-        """Test that the files in a package are getting correctly parsed. This is tested on
->>>>>>> e903eb44
         https://search.dataone.org/#view/urn:uuid:15403304-6eb8-4ede-8a56-332a3e92bef8
         """
         from server.dataone_register import get_package_files
@@ -146,13 +142,8 @@
         from server.dataone_register import get_package_list
         from server.constants import DataONELocations
 
-<<<<<<< HEAD
         package = get_package_list("https://search.dataone.org/#view/urn:uuid:6f5533ab-6508-4ac7-82a3-1df88ed4580e",
                                    DataONELocations.prod_cn)
-=======
-        package = get_package_list(
-            "https://search.dataone.org/#view/urn:uuid:6f5533ab-6508-4ac7-82a3-1df88ed4580e")
->>>>>>> e903eb44
 
         # Metadata that should be returned
         fname = os.path.join(ROOT_DIR, 'plugins', 'wholetale', 'plugin_tests',
@@ -167,7 +158,6 @@
         from server.dataone_register import get_package_list
         from server.constants import DataONELocations
 
-<<<<<<< HEAD
         package = get_package_list('https://search.dataone.org/#view/urn:uuid:7ec733c4-aa63-405a-a58d-1d773a9025a9',
                                    DataONELocations.prod_cn)
         expected_result ={
@@ -191,30 +181,5 @@
                   'Arctic Slope Shoreline Change Susceptibility Spatial Data Model, 2015-16':
                       {'fileList': [{'science_metadata.xml':
                                          {'size': 10491}}]}}}
-=======
-        package = get_package_list(
-            'https://search.dataone.org/#view/urn:uuid:7ec733c4-aa63-405a-a58d-1d773a9025a9')
-        expected_result = {
-            "Doctoral Dissertation Research: Mapping Community Exposure to "
-            "Coastal Climate Hazards in the Arctic: A Case Study in Alaska's North Slope":
-            {'fileList':
-             [{'science_metadata.xml':
-               {'size': 8961}}],
-             'Arctic Slope Shoreline Change Risk Spatial Data Model, 2015-16':
-             {'fileList': [{'science_metadata.xml':
-                            {'size': 7577}}]},
-             'North Slope Borough shoreline change risk WebGIS usability workshop.':
-             {'fileList':
-              [{'science_metadata.xml':
-                {'size': 7940}}]},
-             'Local community verification of shoreline change '
-             'risks along the Alaskan Arctic Ocean coast (North Slope).':
-             {'fileList':
-              [{'science_metadata.xml':
-                {'size': 14250}}]},
-             'Arctic Slope Shoreline Change Susceptibility Spatial Data Model, 2015-16':
-             {'fileList': [{'science_metadata.xml':
-                            {'size': 10491}}]}}}
->>>>>>> e903eb44
 
         self.assertDictEqual(package, expected_result)