--- conflicted
+++ resolved
@@ -1,9 +1,6 @@
 import re
-<<<<<<< HEAD
 import base64
 import six.moves.urllib as urllib
-=======
->>>>>>> a7764fea
 
 from girder.utility.model_importer import ModelImporter
 from girder import logger
@@ -271,7 +268,7 @@
         return str('https://dev.nceas.ucsb.edu/#view/'+pid)
 
 
-<<<<<<< HEAD
+
 def parse_jwt(jwt_token):
     """
     Takes a jwt token and returns the decoded section of it
@@ -310,7 +307,7 @@
     :rtype: str
     """
     return urllib.parse.quote_plus(value)
-=======
+
 def strip_html(string):
     """
     Removes HTML from a string
@@ -320,4 +317,3 @@
     :rtype: str
     """
     return re.sub('<[^<]+?>', '', string)
->>>>>>> a7764fea
