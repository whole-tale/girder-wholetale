#!/usr/bin/env python
# -*- coding: utf-8 -*-

from girder import events
from girder.models.notification import ProgressState


<<<<<<< HEAD
class HarvesterType:
    """
    All possible data harverster implementation types.
    """
    DATAONE = 0
=======
API_VERSION = '1.1'
>>>>>>> 73840b90


class PluginSettings:
    CULLING_PERIOD = 'ythub.culling_period'
    TMPNB_URL = 'ythub.tmpnb_url'
    HUB_PRIV_KEY = 'ythub.priv_key'
    HUB_PUB_KEY = 'ythub.pub_key'


# Constants representing the setting keys for this plugin
class NotebookStatus(object):
    RUNNING = 0
    ERROR = 1

    @staticmethod
    def isValid(status):
        event = events.trigger('notebook.status.validate', info=status)

        if event.defaultPrevented and len(event.responses):
            return event.responses[-1]

        return status in (NotebookStatus.RUNNING, NotebookStatus.ERROR)

    @staticmethod
    def toNotificationStatus(status):
        if status == NotebookStatus.RUNNING:
            return ProgressState.ACTIVE
        else:
            return ProgressState.ERROR<|MERGE_RESOLUTION|>--- conflicted
+++ resolved
@@ -5,15 +5,14 @@
 from girder.models.notification import ProgressState
 
 
-<<<<<<< HEAD
+API_VERSION = '1.1'
+
+
 class HarvesterType:
     """
     All possible data harverster implementation types.
     """
     DATAONE = 0
-=======
-API_VERSION = '1.1'
->>>>>>> 73840b90
 
 
 class PluginSettings:
