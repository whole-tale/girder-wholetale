--- conflicted
+++ resolved
@@ -10,7 +10,6 @@
 from girder import events  # , logger
 from girder.api import access
 from girder.api.describe import Description, describeRoute
-<<<<<<< HEAD
 from girder.api.rest import \
     boundHandler, Resource, filtermodel, loadmodel, \
     getCurrentUser, getApiUrl, RestException
@@ -22,19 +21,10 @@
 from .constants import PluginSettings
 from .harvester_rest import Harvester
 from .search_rest import DatasetSearchEngine
-=======
-from girder.api.rest import boundHandler, loadmodel
-from girder.constants import AccessType, TokenScope
-
-from girder.utility.model_importer import ModelImporter
-from girder.utility import assetstore_utilities, setting_utilities
-from girder.api.rest import getCurrentUser
-
-from .constants import PluginSettings
 from .rest.frontend import Frontend
 from .rest.notebook import Notebook
 from .rest.ythub import ytHub
->>>>>>> 73840b90
+
 
 _last_culling = datetime.datetime.utcnow()
 
@@ -321,11 +311,8 @@
     info['apiRoot'].ythub = ytHub()
     info['apiRoot'].harvester = Harvester()
     info['apiRoot'].notebook = Notebook()
-<<<<<<< HEAD
     info['apiRoot'].search = DatasetSearchEngine()
-=======
     info['apiRoot'].frontend = Frontend()
->>>>>>> 73840b90
     info['apiRoot'].folder.route('GET', (':id', 'contents'),
                                  getFolderFilesMapping)
     info['apiRoot'].item.route('GET', (':id', 'contents'), getItemFilesMapping)
